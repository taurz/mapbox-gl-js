{
  "name": "mapbox-gl",
  "description": "A WebGL interactive maps library",
  "version": "0.11.2",
  "main": "js/mapbox-gl.js",
  "license": "BSD-3-Clause",
  "repository": {
    "type": "git",
    "url": "git://github.com/mapbox/mapbox-gl-js.git"
  },
  "dependencies": {
    "brfs": "^1.4.0",
    "csscolorparser": "^1.0.2",
    "envify": "^3.4.0",
    "feature-filter": "^1.0.2",
    "geojson-vt": "^2.1.0",
    "gl-matrix": "^2.3.1",
    "glify": "^0.5.1",
    "mapbox-gl-function": "^1.0.0",
    "mapbox-gl-style-spec": "^8.2.0",
    "minifyify": "^7.0.1",
    "pbf": "^1.3.2",
    "pngjs": "^0.4.0",
    "point-geometry": "^0.0.0",
    "rbush": "^1.4.0",
    "request": "^2.39.0",
    "resolve-url": "^0.2.1",
    "unassertify": "^2.0.0",
    "unitbezier": "^0.0.0",
    "vector-tile": "^1.1.3",
    "webworkify": "^1.0.2"
  },
  "devDependencies": {
    "benchmark": "~1.0.0",
    "bistre": "^1.0.1",
    "browserify": "^10.2.4",
    "budo": "^4.0.0",
<<<<<<< HEAD
    "documentation": "documentationjs/documentation#d341019b32a8a257a93bd55586e7f09f42e29341",
=======
    "documentation": "^3.0.0",
>>>>>>> 005279fe
    "eslint": "^1.5.0",
    "eslint-config-mourner": "^1.0.0",
    "istanbul": "^0.3.15",
    "mapbox-gl-test-suite": "mapbox/mapbox-gl-test-suite#744b63be01e36c75c6e629aec16a53048c0b7dbc",
    "prova": "^2.1.2",
    "sinon": "^1.15.4",
    "st": "^0.5.5",
    "through": "^2.3.7",
    "watchify": "^3.2.2"
  },
  "optionalDependencies": {
    "gl": "mapbox/headless-gl#cce881612f24b60843da6db8b3e4a2f108793298"
  },
  "browserify": {
    "transform": [
      "envify",
      "glify",
      "brfs"
    ]
  },
  "browser": {
    "./js/util/ajax.js": "./js/util/browser/ajax.js",
    "./js/util/browser.js": "./js/util/browser/browser.js",
    "./js/util/canvas.js": "./js/util/browser/canvas.js",
    "./js/util/dom.js": "./js/util/browser/dom.js",
    "./js/util/dispatcher.js": "./js/util/browser/dispatcher.js"
  },
  "scripts": {
<<<<<<< HEAD
    "start": "budo js/mapbox-gl.js --serve=debug/mapbox-gl.js --live --port 9966 -- --transform --standalone mapboxgl | bistre",
    "start-buffer": "budo bench/buffer/buffer_benchmark.js --port 6699 -- --transform unassertify --plugin [minifyify --map /bench/buffer/buffer_benchmark.js.map --output bench/buffer/buffer_benchmark.js.map] --standalone bufferBenchmark | bistre",
    "lint": "eslint js test",
=======
    "start": "budo js/mapbox-gl.js --serve=debug/mapbox-gl.js --live -t --standalone mapboxgl | bistre",
    "lint": "eslint js test && documentation --lint",
>>>>>>> 005279fe
    "test": "npm run lint && prova test/js/*/*.js -q",
    "test-suite": "node test/render.test.js && node test/query.test.js",
    "build": "browserify -d js/mapbox-gl.js --standalone mapboxgl > dist/mapbox-gl-dev.js && npm run docs",
    "production": "browserify js/mapbox-gl.js --debug --transform unassertify --plugin [minifyify --map mapbox-gl.js.map --output dist/mapbox-gl.js.map] --standalone mapboxgl > dist/mapbox-gl.js",
    "prepublish": "npm run build && npm run production",
    "cov": "istanbul cover prova test/js/*/*.js test/render.test.js -x js/lib/debugtext.js",
    "docs": "documentation --github --format html --theme ./docs/_theme --output docs/api/"
  }
}<|MERGE_RESOLUTION|>--- conflicted
+++ resolved
@@ -35,11 +35,7 @@
     "bistre": "^1.0.1",
     "browserify": "^10.2.4",
     "budo": "^4.0.0",
-<<<<<<< HEAD
-    "documentation": "documentationjs/documentation#d341019b32a8a257a93bd55586e7f09f42e29341",
-=======
     "documentation": "^3.0.0",
->>>>>>> 005279fe
     "eslint": "^1.5.0",
     "eslint-config-mourner": "^1.0.0",
     "istanbul": "^0.3.15",
@@ -68,14 +64,9 @@
     "./js/util/dispatcher.js": "./js/util/browser/dispatcher.js"
   },
   "scripts": {
-<<<<<<< HEAD
     "start": "budo js/mapbox-gl.js --serve=debug/mapbox-gl.js --live --port 9966 -- --transform --standalone mapboxgl | bistre",
     "start-buffer": "budo bench/buffer/buffer_benchmark.js --port 6699 -- --transform unassertify --plugin [minifyify --map /bench/buffer/buffer_benchmark.js.map --output bench/buffer/buffer_benchmark.js.map] --standalone bufferBenchmark | bistre",
-    "lint": "eslint js test",
-=======
-    "start": "budo js/mapbox-gl.js --serve=debug/mapbox-gl.js --live -t --standalone mapboxgl | bistre",
     "lint": "eslint js test && documentation --lint",
->>>>>>> 005279fe
     "test": "npm run lint && prova test/js/*/*.js -q",
     "test-suite": "node test/render.test.js && node test/query.test.js",
     "build": "browserify -d js/mapbox-gl.js --standalone mapboxgl > dist/mapbox-gl-dev.js && npm run docs",
